--- conflicted
+++ resolved
@@ -158,12 +158,7 @@
     }
 }
 
-<<<<<<< HEAD
-struct RSAPublicKeyData: PublicKey {
-=======
-/// Currently not in use
 struct RSAPublicKeyData: PublicKey, Sendable {
->>>>>>> 996e101b
     let algorithm: COSEAlgorithmIdentifier
     // swiftlint:disable:next identifier_name
     let n: [UInt8]
@@ -232,12 +227,8 @@
     }
 }
 
-<<<<<<< HEAD
-struct OKPPublicKey: PublicKey {
-=======
-/// Currently not in use
+
 struct OKPPublicKey: PublicKey, Sendable {
->>>>>>> 996e101b
     let algorithm: COSEAlgorithmIdentifier
     let curve: UInt64
     let xCoordinate: [UInt8]
